--- conflicted
+++ resolved
@@ -43,11 +43,7 @@
         :param template_type: Either "TEMPLATE" (same meaning) or "ANTI_TEMPLATE" (opposite meaning)
         :return: Prompt string
         """
-<<<<<<< HEAD
-        language = "en" if detect_main_language(description) == "en" else "zh"
-=======
-        language = detect_main_language(description)
->>>>>>> ad5d6815
+        language = "English" if detect_main_language(description) == "en" else "Chinese"
         prompt = DESCRIPTION_REPHRASING_PROMPT[language][template_type].format(
             input_sentence=description
         )
