--- conflicted
+++ resolved
@@ -249,7 +249,6 @@
         await self.partition_storage.upsert(batches)
         return batches
 
-<<<<<<< HEAD
     @op("extract", deps=["insert"])
     @async_to_sync_method
     async def extract(self, extract_config: Dict):
@@ -266,10 +265,7 @@
             return
         print(results)
 
-    @op("generate", deps=["insert", "partition"])
-=======
     @op("generate", deps=["partition"])
->>>>>>> 8a2a1fcb
     @async_to_sync_method
     async def generate(self, generate_config: Dict):
 
@@ -306,7 +302,4 @@
         logger.info("All caches are cleared")
 
     # TODO: add data filtering step here in the future
-    # graph_gen.filter(filter_config=config["filter"])
-
-
-# TODO: 把insert拆成两个: read + build_kg，这样更合理+    # graph_gen.filter(filter_config=config["filter"])